---
layout: page
title: User Guide
---

## Introduction

<<<<<<< HEAD
DietLAH! is a **desktop app with a Command-Line Interface (CLI) that allows users to easily track and maintain their meals so that they are able to maintain their ideal body weight.** If you can type fast, you’ll be able to record your meals in this app much faster than other traditional GUI-based diet tracking apps.
=======
DietLAH! is a **desktop app with a Command-Line Interface (CLI) that allows users to easily track and maintain their meals so that they are able to maintain their ideal body weight.** If you can type fast, you’ll be able to record your meals and track your weight in this app much faster than other traditional GUI-based diet tracking apps!
>>>>>>> c4745299

## Table of Contents

<!--ts-->
* [Introduction](#introduction)
* [Quick start](#quick-start)
* [Features](#features)
* [1. Body Mass Index (BMI) Tracker](#1-body-mass-index-bmi-tracker)
  * [1.1. Input weight, height and ideal weight](#11-input-weight-height-and-ideal-weight)
  * [1.2. Query weight, height and BMI](#12-query-weight-height-and-bmi)
  * [1.3. Update weight, height and ideal weight](#13-update-weight-height-and-ideal-weight)
* [2. Diet Plan Selector](#2-diet-plan-selector)
  * [2.1. Get diet recommendations based on current BMI](#21-get-diet-recommendation-based-on-current-bmi)
  * [2.2. View active diet plan](#22-view-active-diet-plan)
  * [2.3. Select active diet plan](#23-select-active-diet-plan)
* [3. Macronutrients Tracker](#3-macronutrients-tracker)
  * [3.1. Add food item](#31-add-food-item)
  * [3.2. Update food item](#32-update-food-item)
  * [3.3. List food item](#33-list-food-item)
  * [3.4. Delete food item](#34-delete-food-item) 
  * [3.5. Input food intake](#35-input-food-intake)
     * [3.5.1. Input food intake (For new food items that are not created before)](#351-input-food-intake-for-new-food-items-that-are-not-created-before)
     * [3.5.2. Input food intake (For existing food items)](#352-input-food-intake-for-existing-food-items)
     * [3.5.3. Input food intake (For existing food items, using different nutrient value(s))](#353-input-food-intake-for-existing-food-items-using-different-nutrient-values)
  * [3.6. Delete food intake](#36-delete-food-intake)
  * [3.7. Query food intake](#37-query-food-intake)
     * [3.7.1. Query food intake on a day](#371-query-food-intake-on-a-day)
     * [3.7.2. Query food intake over a period of days](#372-query-food-intake-over-a-period-of-days)
* [Command summary](#command-summary)
<!--te-->

--------------------------------------------------------------------------------------------------------------------

## Quick start

1. Ensure you have Java `11` or above installed in your Computer.

1. Download the latest `DietLAH.jar`.

1. Copy the file to the folder you will be launching DietLAH! from on a daily basis.

1. Double-click the file to start the app. The GUI similar to the below should appear in a few seconds. Note how the app contains some sample data.

1. Type the command in the command box and press Enter to execute it. e.g. typing **`help`** and pressing Enter will open the help window.<br>
   Here are some quick commands to get you started:

   * **`bmi`**`h/150 w/70 i/75`: Initializes the current user BMI with height of 150cm, weight of 70kg and ideal weight of 75kg.

   * **`bmi`**`query`: Queries the current user's BMI with its height and weight information.

   * **`bmi`**`update h/170 w/70 i/80`: Updates the current user BMI to height of 170cm, weight of 70kg and ideal weight of 80kg.

   * **`plan`**`recommended`: Queries the recommended diet plan based on user's BMI.

   * **`plan`**`t/1`: Queries more information of the weight loss diet plan.

   * **`food_intake_add`**`d/31 Mar 2021 n/tomatoes p/10 c/10 f/10`: Adds tomato consumption with protein of 10g, carbohydrates of 10g and fats of 10g to the food intake for 31 Mar 2021.

   * **`food_intake_query`**`d/31 Mar 2021`: Queries the food intake for 31 Mar 2021.

1. Refer to the [Features](#features) below for details of each command.

--------------------------------------------------------------------------------------------------------------------

## Features


--------------------------------------------------------------------------------------------------------------------

## 1. Body Mass Index (BMI) Tracker

### 1.1 Input weight, height and ideal weight

On application's first launch, the user is prompted to enter his/her height, weight and ideal weight.
Other commands will be unavailable until this command is first input.

**Format:** `bmi g/GENDER a/AGE h/HEIGHT(CM) w/WEIGHT(KG) i/IDEAL_WEIGHT(KG)`

**Example:** `bmi g/M a/43 h/170 w/70 i/80`

**Expected output:**

Success in updating user information

### 1.2 Query weight, height and BMI

The user can query their weight and height everyday to see their progress.

**Format:** `bmi_query`

**Expected output:**

Below is your current height and weight:\
Last Updated: 2021-02-28\
Weight: 100 kg\
Height: 170 cm\
BMI: 34.6 (High Risk of Obesity-related diseases)

### 1.3 Update weight, height and ideal weight

The user can update their weight and height everyday to track their progress. 
This is recommended, so the user will have a more accurate view of their BMI status.

**Format:** `bmi_update g/GENDER a/AGE h/HEIGHT(CM) w/WEIGHT(KG) i/IDEAL_WEIGHT(KG)`

**Example:** `bmi_update g/M a/43 h/170 w/70 i/80`

**Expected output:**

Success in updating user information

## 2. Diet Plan Selector

### 2.1 Get diet recommendation based on current BMI

Gets a recommended diet plan based on the user's current BMI stored in the system.

**Format:** `plan_recommend`

**Expected output:**

Here are the recommended weight loss diet plans based on your BMI of 24.22:
1. Weight Loss Diet (Less-carbs)

### 2.2 View active diet plan

Shows the current active diet plan previously selected by the user.

**Format:** `plan_current`

**Expected output:**

You are on the Weight Loss Diet (Less-carbs)!\
Here's the information tailored to your BMI:\
Daily calories intake: 1,648 kcal\
Daily Protein intake: 145 g\
Daily Carbohydrates intake: 143 g\
Daily Fat intake: 55 g

### 2.3 Select active diet plan

Changes the current active diet plan to the newly specified plan.

**Format:** `plan_set p/ID`

**Example:** `plan_set p/1`

**Expected output:**

You are now on the Weight Loss Diet (Less-carbs)!\
Here's the information tailored to your BMI:\
Daily calories intake: 1,648 kcal\
Daily Protein intake: 145 g\
Daily Carbohydrates intake: 143 g\
Daily Fat intake: 55 g

### 2.4 List all available diet plans

Displays a list of available diet plans.

**Format:** `plan_list`

**Expected output:**

Here are the available diet plans:

1. Weight Loss Diet
2. Weight Gain Diet
3. Muscle Gain Diet

### 2.5 View information about a particular diet plan

Displays information about a particular diet plan.

**Format:** `plan p/ID`

**Example:** `plan p/1`

**Expected output:**

Here's more information about the Weight Loss plan:\
Daily calories intake: 1,648 kcal\
Daily Protein intake: 145 g\
Daily Carbohydrates intake: 143 g\
Daily Fat intake: 55 g

## 3. Macronutrients Tracker
### 3.1 Add food item

Creates new food items with their nutrients value and stores them in a list.

**Format:** `food_add n/FOOD_NAME c/CARBOS f/FATS p/PROTEINS`

**Example:** `food_add n/tomato c/10 f/10 p/10`

**Note:** Food items with similar names to existing food items cannot be added. 

**Expected output:**

Success adding food item (tomato (Carbos: 10.0g, Fats: 10.0g, Proteins: 10.0g)) into food list.

### 3.2 Update food item

Updates existing food items with their new nutrients value.

**Format:** `food_update n/FOOD_NAME c/CARBOS f/FATS p/PROTEINS`

**Example:** `food_update n/tomato c/20 f/30 p/40`

**Note:** Food item has to exist in the list to update.

**Expected output:**

Successfully updated food item

### 3.3 List food item

Lists all food items that are in the list.

**Format:** `food_list`

**Example:** `food_list`

**Expected output:**

Here are all the food items: 
1. tomato (Carbos: 20.0g, Fats: 30.0g, Proteins: 40.0g)

### 3.4 Delete food item

Lists all food items that are in the list.

**Format:** `food_delete n/name`

**Example:** `food_delete n/tomato`

**Note:** Particular food item has to exist in order to be deleted.

**Expected output:**

Successfully deleted food item:  tomato

### 3.5 Input food intake

For daily meals, the user is required to enter his/her current intake of macronutrients, in terms of carbohydrates, fats, and proteins. The metric unit of measurement specified is in grams, delimited by commas. Refer to sub-category for various scnearios. 

### 3.5.1 Input food intake (For new food items that are not created before)

Inputs food intake for the day and creates new food item.

**Format:** `food_intake_add d/DATE(in d MMM yyyy format) n/FOOD_NAME c/CARBOS f/FATS p/PROTEINS`

**Example:** `food_intake_add d/31 Mar 2021 n/tomato c/10 f/10 p/10`

**Note:** At least one value of nutrients is required to create new food item. If a nutrient value is not provided, it will be set to 0 by default.

**Expected output:**

Success adding food item (tomato (Carbos: 10.0g, Fats: 10.0g, Proteins: 10.0g)) into food intake list.


### 3.5.2 Input food intake (For existing food items)

Inputs food intake for the day using existing food item.

**Format:** `food_intake_add d/DATE(in d MMM yyyy format) n/FOOD_NAME`

**Example:** `food_intake_add d/31 Mar 2021 n/tomato`

**Expected output:**

Success adding food item (tomato (Carbos: 10.0g, Fats: 10.0g, Proteins: 10.0g)) into food intake list.

### 3.5.3 Input food intake (For existing food items, using different nutrient value(s))

Inputs food intake for the day using existing food item with different value(s).

**Format:** `food_intake_add d/DATE(in d MMM yyyy format) n/FOOD_NAME c/CARBOS f/FATS p/PROTEINS`

**Example:** `food_intake_add d/31 Mar 2021 n/tomato c/20 f/35 p/50`

**Note:** Nutrient values are optional to use if the food item exists. Any nutrient value(s) specified for existing food items will be overwritten for future use. Any older records that makes use of this food item will not be affected by the update. 

**Expected output:**

Successfully edited food value to: tomato (Carbos: 20.0g, Fats: 35.0g, Proteins: 50.0g).
Success adding food item (tomato (Carbos: 20.0g, Fats: 35.0g, Proteins: 50.0g)) into food intake list.

### 3.6 Delete food intake

Deletes a food intake item on a specified day.

**Format:** `food_intake_delete d/DATE(in d MMM yyyy format) n/FOOD_NAME`

**Example:** `food_intake_delete d/31 Mar 2021 n/tomato`

**Note:** The food item has to exist before it can be deleted.

**Expected output:**

Successfully deleted food intake:  tomato

### 3.7 Query food intake

Queries food intake items on either a day or over a period of days. Refer to sub-category for more information. 

### 3.7.1 Query food intake on a day

Queries all the food intake(s) on a certain day.

**Format:** `food_intake_query d/DATE(in d MMM yyyy format)`

**Example:** `food_intake_query d/31 Mar 2021`

**Expected output:**

Summary Food Intake for the Day (31 Mar 2021):
1. tomato (Carbos: 10.0g, Fats: 10.0g, Proteins: 10.0g): 170.0 calories
2. tomato (Carbos: 20.0g, Fats: 35.0g, Proteins: 50.0g): 595.0 calories

Total Daily Calories Intake: 765.0 calories.

### 3.7.2 Query food intake over a period of days

Queries all the existing food intake(s) over a period of days (both inclusive).

**Format:** `food_intake_query df/DATE(in d MMM yyyy format) dt/DATE(in d MMM yyyy format)`

**Example:** `food_intake_query df/1 Mar 2021 dt/31 Mar 2021`

**Expected output:**

Summary Food Intake from (1 Mar 2021) to (31 Mar 2021):

Summary Food Intake for the Day (22 Mar 2021):
1. chilli (Carbos: 45.0g, Fats: 70.0g, Proteins: 50.0g): 1010.0 calories
2. tomato (Carbos: 10.0g, Fats: 10.0g, Proteins: 10.0g): 170.0 calories
3. tomato (Carbos: 20.0g, Fats: 35.0g, Proteins: 50.0g): 595.0 calories

Total Daily Calories Intake: 1775.0 calories.

Summary Food Intake for the Day (31 Mar 2021):
1. tomato (Carbos: 10.0g, Fats: 10.0g, Proteins: 10.0g): 170.0 calories
2. tomato (Carbos: 20.0g, Fats: 35.0g, Proteins: 50.0g): 595.0 calories

Total Daily Calories Intake: 765.0 calories.

--------------------------------------------------------------------------------------------------------------------

## Command summary

Action | Format, Examples
--------|------------------
**Input weight, height and ideal weight** | `bmi h/height(cm) w/weight(kg) i/ideal_weight(kg)​` <br> e.g., `bmi h/170 w/70 i/80`
**Query weight, height and BMI** | `bmi query`
**Update weight, height and ideal weight** | `bmi update h/height(cm) w/weight(kg) i/ideal_weight(kg)`<br> e.g., `bmi update h/170 w/70 i/80`
**Get diet recommendation based on current BMI** | `plan recommended`
**View active diet plan** | `plan current`
**Select active diet plan** | `plan active p/plan`<br> e.g., `plan active p/1`
**List all available diet plans** | `plan list`
**View information about a particular diet plan** | `plan t/ID​`<br> e.g.,`plan t/1`
**Add food item** | `food_add n/FOOD_NAME c/CARBOS f/FATS p/PROTEINS` <br> e.g., `food_add n/tomato c/10 f/10 p/10`
**Update food item** | `food_update n/FOOD_NAME c/CARBOS f/FATS p/PROTEINS` <br> e.g., `food_update n/tomato c/20 f/30 p/40`
**List food item** | `food_list`
**Delete food item** | `food_delete n/FOOD_NAME` <br> e.g., `food_delete n/tomato`
**Input food intake (For new food items that are not created before)** | `food_intake_add d/DATE(in d MMM yyyy format) n/FOOD_NAME c/CARBOHYDRATES f/FATS p/PROTEINS` <br> e.g.,`food_intake_add d/31 Mar 2021 n/tomato c/10 f/10 p/10` 
**Input food intake (For existing food items)** | `food_intake_add d/DATE(in d MMM yyyy format) n/FOOD_NAME` <br> e.g., `food_intake_add d/31 Mar 2021 n/tomato`
**Input food intake (For existing food items, using different nutrient value(s))** | `food_intake_add d/DATE(in d MMM yyyy format) n/FOOD_NAME c/CARBOHYDRATES f/FATS p/PROTEINS` <br> e.g., `food_intake_add d/31 Mar 2021 n/tomato c/20 f/35 p/50`
**Delete food intake** | `food_intake_delete d/DATE(in d MMM yyyy format) n/FOOD_NAME` <br> e.g., `food_intake_delete d/31 Mar 2021 n/tomato`
**Query food intake on a day** | `food_intake_query d/DATE(in d MMM yyyy format)` <br> e.g., `food_intake_query d/31 Mar 2021`
**Query food intake over a period of days** | `food_intake_query df/DATE(in d MMM yyyy format) dt/DATE(in d MMM yyyy format)` <br> e.g., `food_intake_query df/1 Mar 2021 dt/31 Mar 2021`<|MERGE_RESOLUTION|>--- conflicted
+++ resolved
@@ -5,11 +5,7 @@
 
 ## Introduction
 
-<<<<<<< HEAD
-DietLAH! is a **desktop app with a Command-Line Interface (CLI) that allows users to easily track and maintain their meals so that they are able to maintain their ideal body weight.** If you can type fast, you’ll be able to record your meals in this app much faster than other traditional GUI-based diet tracking apps.
-=======
 DietLAH! is a **desktop app with a Command-Line Interface (CLI) that allows users to easily track and maintain their meals so that they are able to maintain their ideal body weight.** If you can type fast, you’ll be able to record your meals and track your weight in this app much faster than other traditional GUI-based diet tracking apps!
->>>>>>> c4745299
 
 ## Table of Contents
 
