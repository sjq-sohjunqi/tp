package seedu.address.model;

import static java.util.Objects.requireNonNull;
import static seedu.address.commons.util.CollectionUtil.requireAllNonNull;

import java.nio.file.Path;
import java.time.LocalDate;
import java.util.function.Predicate;
import java.util.logging.Logger;

import javafx.collections.ObservableList;
import javafx.collections.transformation.FilteredList;
import seedu.address.commons.core.GuiSettings;
import seedu.address.commons.core.LogsCenter;
import seedu.address.model.food.Food;
import seedu.address.model.food.FoodIntakeList;
import seedu.address.model.food.UniqueFoodList;
import seedu.address.model.person.Person;
import seedu.address.model.user.User;

/**
 * Represents the in-memory model of the address book data.
 */
public class ModelManager implements Model {

    private static final Logger logger = LogsCenter.getLogger(ModelManager.class);

    private final AddressBook addressBook;
    private final UserPrefs userPrefs;
    private final UniqueFoodList uniqueFoodList;
    private final FilteredList<Person> filteredPersons;

    /**
     * Initializes a ModelManager with the given addressBook and userPrefs.
     */
    public ModelManager(ReadOnlyAddressBook addressBook, UniqueFoodList uniqueFoodList, ReadOnlyUserPrefs userPrefs) {
        super();
        requireAllNonNull(addressBook, userPrefs);

        this.addressBook = new AddressBook(addressBook, uniqueFoodList);
        this.uniqueFoodList = uniqueFoodList;
        this.userPrefs = new UserPrefs(userPrefs);

        logger.fine("Initializing with address book: " + addressBook + " and unique food list: " + uniqueFoodList
                + " and user prefs " + userPrefs);

        filteredPersons = new FilteredList<>(this.addressBook.getPersonList());
    }

    public ModelManager() {
        this(new AddressBook(), new UniqueFoodList(), new UserPrefs());
    }

    //=========== UserPrefs ==================================================================================

    @Override
    public void setUserPrefs(ReadOnlyUserPrefs userPrefs) {
        requireNonNull(userPrefs);
        this.userPrefs.resetData(userPrefs);
    }

    @Override
    public ReadOnlyUserPrefs getUserPrefs() {
        return userPrefs;
    }

    @Override
    public GuiSettings getGuiSettings() {
        return userPrefs.getGuiSettings();
    }

    @Override
    public void setGuiSettings(GuiSettings guiSettings) {
        requireNonNull(guiSettings);
        userPrefs.setGuiSettings(guiSettings);
    }

    @Override
    public Path getAddressBookFilePath() {
        return userPrefs.getAddressBookFilePath();
    }

    @Override
    public void setAddressBookFilePath(Path addressBookFilePath) {
        requireNonNull(addressBookFilePath);
        userPrefs.setAddressBookFilePath(addressBookFilePath);
    }

    //=========== AddressBook ================================================================================

    @Override
    public void setAddressBook(ReadOnlyAddressBook addressBook) {
        this.addressBook.resetData(addressBook);
    }

    @Override
    public ReadOnlyAddressBook getAddressBook() {
        return addressBook;
    }

    @Override
    public boolean hasPerson(Person person) {
        requireNonNull(person);
        return addressBook.hasPerson(person);
    }

    @Override
    public void deletePerson(Person target) {
        addressBook.removePerson(target);
    }

    @Override
    public void addPerson(Person person) {
        addressBook.addPerson(person);
        updateFilteredPersonList(PREDICATE_SHOW_ALL_PERSONS);
    }

    @Override
    public void setPerson(Person target, Person editedPerson) {
        requireAllNonNull(target, editedPerson);

        addressBook.setPerson(target, editedPerson);
    }

    //=========== Filtered Person List Accessors =============================================================

    /**
     * Returns an unmodifiable view of the list of {@code Person} backed by the internal list of
     * {@code versionedAddressBook}
     */
    @Override
    public ObservableList<Person> getFilteredPersonList() {
        return filteredPersons;
    }

    @Override
    public void updateFilteredPersonList(Predicate<Person> predicate) {
        requireNonNull(predicate);
        filteredPersons.setPredicate(predicate);
    }

    @Override
    public boolean equals(Object obj) {
        // short circuit if same object
        if (obj == this) {
            return true;
        }

        // instanceof handles nulls
        if (!(obj instanceof ModelManager)) {
            return false;
        }

        // state check
        ModelManager other = (ModelManager) obj;
        return addressBook.equals(other.addressBook)
                && userPrefs.equals(other.userPrefs)
                && uniqueFoodList.equals(other.uniqueFoodList)
                && filteredPersons.equals(other.filteredPersons);
    }

    //=========== UniqueFoodList Accessors =============================================================

    @Override
    public UniqueFoodList getUniqueFoodList() {
        return uniqueFoodList;
    }

    @Override
    public boolean hasFoodItem(Food food) {
        requireNonNull(food);
        return addressBook.hasFoodItem(food);
    }

    @Override
    public void addFoodItem(Food food) {
        addressBook.addFoodItem(food);
    }

    @Override
    public void updateFoodItem(Food food) {
        addressBook.updateFoodItem(food);
    }

    @Override
    public void deleteFoodItem(int index) {
        addressBook.deleteFoodItem(index);
    }

    @Override
    public String listFoodItem() {
        return addressBook.listFoodItem();
    }

<<<<<<< HEAD
    @Override
    public void addUser(User user) {
        addressBook.addUser(user);
    }

    @Override
    public boolean hasUser() {
        return addressBook.hasUser();
    }

=======
    //=========== FoodIntakeList Accessors =============================================================

    @Override
    public void addFoodIntake(LocalDate date, Food food) {
        addressBook.addFoodIntake(date, food);
    }

    @Override
    public FoodIntakeList getFoodIntakeList() {
        return addressBook.getFoodIntakeList();
    }
>>>>>>> 698728e1
}<|MERGE_RESOLUTION|>--- conflicted
+++ resolved
@@ -192,7 +192,6 @@
         return addressBook.listFoodItem();
     }
 
-<<<<<<< HEAD
     @Override
     public void addUser(User user) {
         addressBook.addUser(user);
@@ -203,7 +202,6 @@
         return addressBook.hasUser();
     }
 
-=======
     //=========== FoodIntakeList Accessors =============================================================
 
     @Override
@@ -215,5 +213,5 @@
     public FoodIntakeList getFoodIntakeList() {
         return addressBook.getFoodIntakeList();
     }
->>>>>>> 698728e1
+
 }