--- conflicted
+++ resolved
@@ -109,7 +109,6 @@
     //=========== FoodIntakeList Getters ==============================================================
 
     /**
-<<<<<<< HEAD
      * Adds the given user item.
      */
     void addUser(User user);
@@ -119,13 +118,13 @@
      */
     boolean hasUser();
 
-=======
+     /*
      * Gets Food intake list.
      *
      * @return food intake list
      */
     FoodIntakeList getFoodIntakeList();
->>>>>>> 698728e1
+
     /**
      * Deletes the given person.
      * The person must exist in the address book.
