package seedu.address.model;

import static java.util.Objects.requireNonNull;

import java.time.LocalDate;
import java.time.format.DateTimeFormatter;
import java.util.List;

import javafx.collections.ObservableList;
import seedu.address.model.food.Food;
import seedu.address.model.food.FoodIntake;
import seedu.address.model.food.FoodIntakeList;
import seedu.address.model.food.UniqueFoodList;
import seedu.address.model.person.Person;
import seedu.address.model.person.UniquePersonList;
import seedu.address.model.user.User;

/**
 * Wraps all data at the address-book level
 * Duplicates are not allowed (by .isSamePerson comparison)
 */
public class AddressBook implements ReadOnlyAddressBook {

    private static final String DATE_FORMAT = "d MMM yyyy";

    private final UniquePersonList persons;

    private User user;

    private UniqueFoodList foodList;

    private FoodIntakeList foodIntakeList;
    //Used to have an old comment here, removed due to checkstyle error. Refer to old template for more.
    {
        persons = new UniquePersonList();
        foodList = new UniqueFoodList();
        foodIntakeList = new FoodIntakeList(LocalDate.parse("11 Mar 2021",
                DateTimeFormatter.ofPattern(DATE_FORMAT)));
    }

    public AddressBook() {
    }

    /**
     * Creates an AddressBook using the Persons in the {@code toBeCopied}.
     */
    public AddressBook(ReadOnlyAddressBook toBeCopied) {
        this();
        resetData(toBeCopied);
    }

    /**
     * Creates an AddressBook using the Persons in the {@code toBeCopied}, and adds the associated {@code FoodList}.
     */
    public AddressBook(ReadOnlyAddressBook toBeCopied, UniqueFoodList uniqueFoodList) {
        this();
        resetData(toBeCopied);
        this.foodList = uniqueFoodList;
    }

    //// list overwrite operations

    /**
     * Replaces the contents of the person list with {@code persons}.
     * {@code persons} must not contain duplicate persons.
     */
    public void setPersons(List<Person> persons) {
        this.persons.setPersons(persons);
    }

    /**
     * Resets the existing data of this {@code AddressBook} with {@code newData}.
     */
    public void resetData(ReadOnlyAddressBook newData) {
        requireNonNull(newData);

        setPersons(newData.getPersonList());
    }

    //// person-level operations

    /**
     * Returns true if a person with the same identity as {@code person} exists in the address book.
     */
    public boolean hasPerson(Person person) {
        requireNonNull(person);
        return persons.contains(person);
    }

    /**
     * Adds a person to the address book.
     * The person must not already exist in the address book.
     */
    public void addPerson(Person p) {
        persons.add(p);
    }

    /**
     * Replaces the given person {@code target} in the list with {@code editedPerson}.
     * {@code target} must exist in the address book.
     * The person identity of {@code editedPerson} must not be the same as another existing person in the address book.
     */
    public void setPerson(Person target, Person editedPerson) {
        requireNonNull(editedPerson);

        persons.setPerson(target, editedPerson);
    }

    /**
     * Removes {@code key} from this {@code AddressBook}.
     * {@code key} must exist in the address book.
     */
    public void removePerson(Person key) {
        persons.remove(key);
    }

    //// util methods

    @Override
    public String toString() {
        return persons.asUnmodifiableObservableList().size() + " persons";
        // TODO: refine later
    }

    @Override
    public ObservableList<Person> getPersonList() {
        return persons.asUnmodifiableObservableList();
    }

    @Override
    public boolean equals(Object other) {
        return other == this // short circuit if same object
                || (other instanceof AddressBook // instanceof handles nulls
                && persons.equals(((AddressBook) other).persons));
    }

    @Override
    public int hashCode() {
        return persons.hashCode();
    }

    /**
     * Returns true if a person with the same identity as {@code food} exists in the food list.
     */
    public boolean hasFoodItem(Food food) {
        requireNonNull(food);
        return foodList.hasFoodItem(food);
    }

    /**
     * Adds a food item into the food list.
     * The food item must not exist in the food list.
     *
     * @param food food item
     */
    public void addFoodItem(Food food) {
        foodList.addFoodItem(food);
    }

    /**
     * Deletes a food item in the food list by its name.
     *
     * @param index food index
     */
    public void deleteFoodItem(int index) {
        foodList.deleteFoodItem(index);
    }

    /**
     * Updates a food item in the food list
     * The food item must exist in the food list.
     *
     * @param food updated food item
     */
    public void updateFoodItem(Food food) {
        foodList.updateFoodItem(food);
    }

    /**
     * Gets the unique food list.
     *
     * @return a unique food list
     */
    public UniqueFoodList getFoodList() {
        return foodList;
    }

    /**
     * Lists all food items from the food list.
     *
     * @return string output of the food list
     */
    public String listFoodItem() {
        return foodList.listAllFoodItem();
    }

    /**
<<<<<<< HEAD
     * Adds the user information.
     *
     * @param User user object
     */
    public void addUser(User user) {
        this.user = user;
    }

    /**
     * Returns whether user information has been initialized.
     *
     * @return Boolean indicating whether user is initialized
     */
    public boolean hasUser() {
        return this.user != null;
    }

    /**
     * Returns the user information.
     *
     * @return User object
     */
    public User getUser() {
        return this.user;
    }

    /**
     * Adds a person to the address book.
     * The person must not already exist in the address book.
     */
    public void addPerson(Person p) {
        persons.add(p);
    }

    /**
     * Replaces the given person {@code target} in the list with {@code editedPerson}.
     * {@code target} must exist in the address book.
     * The person identity of {@code editedPerson} must not be the same as another existing person in the address book.
=======
     * Adds food intake object into the food intake list.
     *
     * @param date date of food intake object
     * @param food food item of food intake object
>>>>>>> 698728e1
     */
    public void addFoodIntake(LocalDate date, Food food) {
        foodIntakeList.addFoodIntake(new FoodIntake(date, food));
    }

    /**
     * Returns the FoodIntakeList instance.
     * @return FoodIntakeList instance
     */
    public FoodIntakeList getFoodIntakeList() {
        return foodIntakeList;
    }


}<|MERGE_RESOLUTION|>--- conflicted
+++ resolved
@@ -195,7 +195,6 @@
     }
 
     /**
-<<<<<<< HEAD
      * Adds the user information.
      *
      * @param User user object
@@ -234,12 +233,10 @@
      * Replaces the given person {@code target} in the list with {@code editedPerson}.
      * {@code target} must exist in the address book.
      * The person identity of {@code editedPerson} must not be the same as another existing person in the address book.
-=======
      * Adds food intake object into the food intake list.
      *
      * @param date date of food intake object
      * @param food food item of food intake object
->>>>>>> 698728e1
      */
     public void addFoodIntake(LocalDate date, Food food) {
         foodIntakeList.addFoodIntake(new FoodIntake(date, food));
